--- conflicted
+++ resolved
@@ -82,12 +82,13 @@
         """ Return the timestamp of the last event (chronologically) in the event queue
 
         Returns:
-<<<<<<< HEAD
-            int: Last timestamp in the event queue, or -1 if the queue is empty
+            int: Last timestamp in the event queue, or None if the
+                event queue is empty.
         """
-        if self.empty():
-            return -1
-        return max(self._queue, key=lambda x: x[0])[0]
+        if not self.empty():
+            return max(self._queue, key=lambda x: x[0])[0]
+        else:
+            return None
 
     
     def to_dict(self, context_dict={}):
@@ -110,13 +111,4 @@
             for (ts, event) in in_dict['_queue']]
         out_obj._timestep = in_dict['_timestep']
 
-        return out_obj
-=======
-            int: Last timestamp in the event queue, or None if the
-                event queue is empty.
-        """
-        if not self.empty():
-            return max(self._queue, key=lambda x: x[0])[0]
-        else:
-            return None
->>>>>>> 2cefa6ae
+        return out_obj