--- conflicted
+++ resolved
@@ -4,12 +4,8 @@
 import numpy as np
 import warnings
 
-<<<<<<< HEAD
-from .interface import Interface
-=======
 from .events import UnplugEvent
 from .interface import Interface, InvalidScheduleError
->>>>>>> 4d759252
 
 
 class Simulator:
@@ -79,7 +75,7 @@
             current_events = self.event_queue.get_current_events(self._iteration)
             for e in current_events:
                 self.event_history.append(e)
-                e.execute(self)
+                self._process_event(e)
             if self._resolve or \
                     self.max_recompute is not None and \
                     self._iteration - self._last_schedule_update >= self.max_recompute:
@@ -105,6 +101,31 @@
         evs = copy.deepcopy(self.network.active_evs)
         return evs
 
+    def _process_event(self, event):
+        """ Process an event and take appropriate actions.
+
+        Args:
+            event (Event): Event to be processed.
+
+        Returns:
+            None
+        """
+        if event.type == 'Plugin':
+            self._print('Plugin Event...')
+            self.network.plugin(event.ev, event.ev.station_id)
+            self.ev_history[event.ev.session_id] = event.ev
+            self.event_queue.add_event(UnplugEvent(event.ev.departure, event.ev.station_id, event.ev.session_id))
+            self._resolve = True
+            self._last_schedule_update = event.timestamp
+        elif event.type == 'Unplug':
+            self._print('Unplug Event...')
+            self.network.unplug(event.station_id)
+            self._resolve = True
+            self._last_schedule_update = event.timestamp
+        elif event.type == 'Recompute':
+            self._print('Recompute Event...')
+            self._resolve = True
+
     def _update_schedules(self, new_schedule):
         """ Extend the current self.pilot_signals with the new pilot signal schedule.
 
@@ -151,7 +172,7 @@
             self.charging_rates[:, self._iteration] = current_rates.T
         self.peak = max(self.peak, agg)
 
-    def print(self, s):
+    def _print(self, s):
         if self.verbose:
             print(s)
 
@@ -167,7 +188,7 @@
 
     def index_of_evse(self, station_id):
         """ Return the numerical index of the EVSE given by station_id in the (ordered) dictionary
-        of EVSEs. 
+        of EVSEs.
         """
         if station_id not in self.network.station_ids:
             raise KeyError("EVSE {0} not found in network.".format(station_id))
