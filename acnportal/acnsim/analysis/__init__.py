import numpy as np
import pandas as pd
import cmath
from ..interface import Interface


def aggregate_current(sim):
    """ Calculate the time series of aggregate current of all EVSEs within a simulation.

    Args:
        sim (Simulator): A Simulator object which has been run.

    Returns:
        np.Array: A numpy ndarray of the aggregate current at each time.
    """
    return sim.charging_rates.sum(axis=0)

<<<<<<< HEAD

def aggregate_power(sim):
    """ Calculate the time series of aggregate power of all EVSEs within a simulation.

    Args:
        sim (Simulator): A Simulator object which has been run.

    Returns:
        np.Array: A numpy array of the aggregate power at each time.
    """
    iface = Interface(sim)
    return sum(np.array(rates) * iface.evse_voltage(evse_id) / 1000 for evse_id, rates in sim.charging_rates.items())


def constraint_currents(sim, complex=False, constraint_ids=None):
=======
def constraint_currents(sim, return_magnitudes=False, constraint_ids=None):
>>>>>>> 6f7743b9
    """ Calculate the time series of current for each constraint in the ChargingNetwork for a simulation.

    Args:
        sim (Simulator): A Simulator object which has been run.
        return_magnitudes (bool): If true, return constraint currents as real magnitudes instead of complex numbers.
        constraint_ids (List[str]): List of constraint names for which the current should be returned. If None, return
            all constraint currents.

    Returns:
        Dict (str, np.Array): A dictionary mapping the name of a constraint to a numpy array of the current subject to
            that constraint at each time.
    """
    if constraint_ids is None:
        constraint_ids = sim.network.constraint_index

    currents_list = sim.network.constraint_current(sim.charging_rates, constraints=constraint_ids)
    
    if not return_magnitudes:
        currents_list = np.abs(currents_list)
    # Ensure constraint_ids have correct order relative to constraint_index in network
    constraint_ids = [constraint_id for constraint_id in sim.network.constraint_index if constraint_id in constraint_ids]

    return {constraint_ids[i] : currents_list[i] for i in range(len(constraint_ids))}


def proportion_of_energy_delivered(sim):
    """ Calculate the percentage of total energy delivered over total energy requested.

    Args:
        sim (Simulator): A Simulator object which has been run.

    Returns:
        float: Proportion of total energy requested which was delivered during the simulation.
    """
    total_requested = sum(ev.requested_energy for ev in sim.ev_history.values())
    total_delivered = sum(ev.energy_delivered for ev in sim.ev_history.values())
    return total_delivered / total_requested


def proportion_of_demands_met(sim, threshold=0.1):
    """ Calculate the percentage of charging sessions where the energy request was met.

    Args:
        sim (Simulator): A Simulator object which has been run.
        threshold (float): Close to finished a session should be to be considered finished. Default: 0.1. [kW]

    Returns:
        float: Proportion of sessions where the energy demand was fully met.
    """
    finished = sum(1 for ev in sim.ev_history.values() if ev.remaining_demand < threshold)
    return finished / len(sim.ev_history)


def current_unbalance(sim, phase_ids, type='NEMA'):
    """ Calculate the current unbalance for each time in simulation.

    Supports two definitions of unbalance.
    1)  The NEMA definition defined as the ratio of the maximum deviation of an RMS current from the average RMS current
        over the average RMS current.
            (max(|I_a|, |I_b|, |I_c|) - 1/3 (|I_a| + |I_b| + |I_c|)) / (1/3 (|I_a| + |I_b| + |I_c|))
    2)  Symmetric Components definition defined as the ratio of the magnitude of the negative sequence component (I_-)
        over the magnitude of the positive sequence component (I_+).
            |I_-| / |I_+|

    See https://www.powerstandards.com/Download/Brief%20Discussion%20of%20Unbalance%20Definitions.pdf for more info.

    Args:
        sim (Simulator): A Simulator object which has been run.
        phase_ids (List[str]): List of length 3 where each element is the identifier of phase A, B, and C respectively.
        type (str): Method to use for calculating phase unbalance. Acceptable values are 'NEMA' and 'SYM_COMP'.

    Returns:
        List[float]: Time series of current unbalance as a list with one value per timestep.
    """
    if type == 'NEMA':
        return _nema_current_unbalance(sim, phase_ids)
    elif type == 'SYM_COMP':
        return _sym_comp_current_unbalance(sim, phase_ids)
    else:
        raise ValueError('type must be NEMA or SYM_COMP, not {0}'.format(type))

def _nema_current_unbalance(sim, phase_ids):
    """ Calculate the current unbalance using the NEMA definition.

    The NEMA definition defined as the ratio of the maximum deviation of an RMS current from the average RMS current
    over the average RMS current.
        (max(|I_a|, |I_b|, |I_c|) - 1/3 (|I_a| + |I_b| + |I_c|)) / (1/3 (|I_a| + |I_b| + |I_c|))

    Args:
        sim (Simulator): A Simulator object which has been run.
        phase_ids (List[str]): List of length 3 where each element is the identifier of phase A, B, and C respectively.

    Returns:
        List[float]: Time series of current unbalance as a list with one value per timestep.
    """
    currents_dict = constraint_currents(sim, constraint_ids=phase_ids)
    currents = np.vstack([currents_dict[phase] for phase in phase_ids])
    return (np.max(currents, axis=0) - np.mean(currents, axis=0)) / np.mean(currents, axis=0)


def _sym_comp_current_unbalance(sim, phase_ids):
    """ Calculate the current unbalance using the Symmetric Components definition.

    Symmetric Components definition defined as the ratio of the magnitude of the negative sequence component (I_-)
    over the magnitude of the positive sequence component (I_+).
        |I_-| / |I_+|

    Args:
        sim (Simulator): A Simulator object which has been run.
        phase_ids (List[str]): List of length 3 where each element is the identifier of phase A, B, and C respectively.

    Returns:
        List[float]: Time series of current unbalance as a list with one value per timestep.
    """
    currents_dict = constraint_currents(sim, complex=True, constraint_ids=phase_ids)
    currents = np.vstack([currents_dict[phase] for phase in phase_ids]).T
    alpha = cmath.rect(1, (2 / 3) * cmath.pi)
    A_inv = (1 / 3) * np.array([[1, 1, 1], [1, alpha, alpha ** 2], [1, alpha ** 2, alpha]])
    sym_comp = A_inv.dot(currents.T)

    current_unbalance = np.divide(np.abs(sym_comp[2]), np.abs(sym_comp[1]),
                                  out=np.full_like(np.abs(sym_comp[2]), np.nan),
                                  where=np.abs(sym_comp[1]) != 0)
    return current_unbalance


def energy_cost(sim, tariff=None):
    if tariff is None:
        if 'tariff' in sim.signals:
            tariff = sim.signals['tariff']
        else:
            raise ValueError('No pricing method is specified.')
    agg = aggregate_power(sim)
    energy_costs = tariff.get_tariffs(sim.start, len(agg), sim.period)
    return np.array(energy_costs).dot(agg) * (sim.period / 60)


def demand_charge(sim, tariff=None):
    if tariff is None:
        if 'tariff' in sim.signals:
            tariff = sim.signals['tariff']
        else:
            raise ValueError('No pricing method is specified.')
    agg_curr = aggregate_power(sim)
    dc = tariff.get_demand_charge(sim.start)
    return dc * np.max(agg_curr)<|MERGE_RESOLUTION|>--- conflicted
+++ resolved
@@ -15,7 +15,6 @@
     """
     return sim.charging_rates.sum(axis=0)
 
-<<<<<<< HEAD
 
 def aggregate_power(sim):
     """ Calculate the time series of aggregate power of all EVSEs within a simulation.
@@ -30,10 +29,8 @@
     return sum(np.array(rates) * iface.evse_voltage(evse_id) / 1000 for evse_id, rates in sim.charging_rates.items())
 
 
-def constraint_currents(sim, complex=False, constraint_ids=None):
-=======
 def constraint_currents(sim, return_magnitudes=False, constraint_ids=None):
->>>>>>> 6f7743b9
+
     """ Calculate the time series of current for each constraint in the ChargingNetwork for a simulation.
 
     Args:
