import numpy as np
<<<<<<< HEAD
import cmath
=======
>>>>>>> af695122


def aggregate_current(sim):
    """ Calculate the time series of aggregate current of all EVSEs within a simulation.

    Args:
        sim (Simulator): A Simulator object which has been run.

    Returns:
        np.Array: A numpy ndarray of the aggregate current at each time. [A]
    """
    return sim.charging_rates.sum(axis=0)


def aggregate_power(sim):
    """ Calculate the time series of aggregate power of all EVSEs within a simulation.

    Args:
        sim (Simulator): A Simulator object which has been run.

    Returns:
        np.Array: A numpy ndarray of the aggregate power at each time. [kW]
    """
    return sim.network._voltages.T.dot(sim.charging_rates) / 1000


def constraint_currents(sim, return_magnitudes=False, constraint_ids=None):
    """ Calculate the time series of current for each constraint in the ChargingNetwork for a simulation.

    Args:
        sim (Simulator): A Simulator object which has been run.
        return_magnitudes (bool): If true, return constraint currents as real magnitudes instead of complex numbers.
        constraint_ids (List[str]): List of constraint names for which the current should be returned. If None, return
            all constraint currents.

    Returns:
        Dict (str, np.Array): A dictionary mapping the name of a constraint to a numpy array of the current subject to
            that constraint at each time.
    """
    if constraint_ids is None:
        constraint_ids = sim.network.constraint_index

    currents_list = sim.network.constraint_current(sim.charging_rates, constraints=constraint_ids)

    if not return_magnitudes:
        currents_list = np.abs(currents_list)
    # Ensure constraint_ids have correct order relative to constraint_index in network
    constraint_ids = [constraint_id for constraint_id in sim.network.constraint_index if constraint_id in constraint_ids]

    return {constraint_ids[i] : currents_list[i] for i in range(len(constraint_ids))}


def proportion_of_energy_delivered(sim):
    """ Calculate the percentage of total energy delivered over total energy requested.

    Args:
        sim (Simulator): A Simulator object which has been run.

    Returns:
        float: Proportion of total energy requested which was delivered during the simulation.
    """
    total_requested = sum(ev.requested_energy for ev in sim.ev_history.values())
    total_delivered = sum(ev.energy_delivered for ev in sim.ev_history.values())
    return total_delivered / total_requested


def proportion_of_demands_met(sim, threshold=0.1):
    """ Calculate the percentage of charging sessions where the energy request was met.

    Args:
        sim (Simulator): A Simulator object which has been run.
        threshold (float): Close to finished a session should be to be considered finished. Default: 0.1. [kW]

    Returns:
        float: Proportion of sessions where the energy demand was fully met.
    """
    finished = sum(1 for ev in sim.ev_history.values() if ev.remaining_demand < threshold)
    return finished / len(sim.ev_history)


def current_unbalance(sim, phase_ids, type='NEMA'):
    """ Calculate the current unbalance for each time in simulation.

    Supports two definitions of unbalance.
    1)  The NEMA definition defined as the ratio of the maximum deviation of an RMS current from the average RMS current
        over the average RMS current.
            (max(|I_a|, |I_b|, |I_c|) - 1/3 (|I_a| + |I_b| + |I_c|)) / (1/3 (|I_a| + |I_b| + |I_c|))

    See https://www.powerstandards.com/Download/Brief%20Discussion%20of%20Unbalance%20Definitions.pdf for more info.

    Args:
        sim (Simulator): A Simulator object which has been run.
        phase_ids (List[str]): List of length 3 where each element is the identifier of phase A, B, and C respectively.
        type (str): Method to use for calculating phase unbalance. Acceptable values are 'NEMA'.

    Returns:
        List[float]: Time series of current unbalance as a list with one value per timestep.
    """
    if type == 'NEMA':
        return _nema_current_unbalance(sim, phase_ids)
    else:
        raise ValueError('type must be NEMA not {0}'.format(type))


def _nema_current_unbalance(sim, phase_ids):
    """ Calculate the current unbalance using the NEMA definition.

    The NEMA definition defined as the ratio of the maximum deviation of an RMS current from the average RMS current
    over the average RMS current.
        (max(|I_a|, |I_b|, |I_c|) - 1/3 (|I_a| + |I_b| + |I_c|)) / (1/3 (|I_a| + |I_b| + |I_c|))

    Args:
        sim (Simulator): A Simulator object which has been run.
        phase_ids (List[str]): List of length 3 where each element is the identifier of phase A, B, and C respectively.

    Returns:
        List[float]: Time series of current unbalance as a list with one value per timestep.
    """
    currents_dict = constraint_currents(sim, constraint_ids=phase_ids)
    currents = np.vstack([currents_dict[phase] for phase in phase_ids])
    return (np.max(currents, axis=0) - np.mean(currents, axis=0)) / np.mean(currents, axis=0)

def energy_cost(sim, tariff=None):
    """ Calculate the total energy cost of the simulation.

    Args:
        sim (Simulator): A Simulator object which has been run.
        tariff (TimeOfUseTariff): Tariff structure to use when calculating energy costs.

    Returns:
        float: Total energy cost of the simulation ($)

    """
    if tariff is None:
        if 'tariff' in sim.signals:
            tariff = sim.signals['tariff']
        else:
            raise ValueError('No pricing method is specified.')
    agg = aggregate_power(sim)
    energy_costs = tariff.get_tariffs(sim.start, len(agg), sim.period)
    return np.array(energy_costs).dot(agg) * (sim.period / 60)


def demand_charge(sim, tariff=None):
    """ Calculate the total demand charge of the simulation.

    Note this is only an accurate depiction of true demand charge if the simulation is exactly one billing period
    long.

    Args:
        sim (Simulator): A Simulator object which has been run.
        tariff (TimeOfUseTariff): Tariff structure to use when calculating energy costs.

    Returns:
        float: Total demand charge incurred by the simulation ($)

    """
    if tariff is None:
        if 'tariff' in sim.signals:
            tariff = sim.signals['tariff']
        else:
            raise ValueError('No pricing method is specified.')
    agg = aggregate_power(sim)
    dc = tariff.get_demand_charge(sim.start)
    return dc * np.max(agg)<|MERGE_RESOLUTION|>--- conflicted
+++ resolved
@@ -1,8 +1,4 @@
 import numpy as np
-<<<<<<< HEAD
-import cmath
-=======
->>>>>>> af695122
 
 
 def aggregate_current(sim):
