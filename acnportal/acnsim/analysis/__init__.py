--- conflicted
+++ resolved
@@ -1,10 +1,7 @@
 import numpy as np
 import warnings
-<<<<<<< HEAD
-=======
 import datetime
 
->>>>>>> ed4bad3c
 
 def aggregate_current(sim):
     """ Calculate the time series of aggregate current of all EVSEs within a simulation.
