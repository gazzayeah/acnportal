from unittest import TestCase
from unittest.mock import Mock, create_autospec

import numpy as np
import pandas as pd

from acnportal.acnsim import Simulator, Interface
from acnportal.acnsim.network import ChargingNetwork, Current
from acnportal.algorithms import BaseAlgorithm, UncontrolledCharging
from acnportal.acnsim.events import EventQueue, Event
from datetime import datetime
from acnportal.acnsim.models import EVSE


class TestSimulator(TestCase):
    def setUp(self):
        start = Mock(datetime)
        network = ChargingNetwork()
        evse1 = EVSE('PS-001', max_rate=32)
        network.register_evse(evse1, 240, 0)
        evse2 = EVSE('PS-002', max_rate=32)
        network.register_evse(evse2, 240, 0)
        evse3 = EVSE('PS-003', max_rate=32)
        network.register_evse(evse3, 240, 0)
        self.scheduler = BaseAlgorithm()
        self.scheduler.max_recompute = None
        events = EventQueue(events=[Event(1), Event(2)])
<<<<<<< HEAD
        self.simulator = Simulator(network, scheduler, events, start)
        self.simulator_no_schedule = Simulator(network, None, events, start)

    def test_no_schedule_init(self):
        self.assertIsNone(self.simulator_no_schedule.scheduler)

    def test_no_schedule_error(self):
        with self.assertRaises(TypeError):
            self.simulator_no_schedule.run()
=======
        self.simulator = Simulator(network, self.scheduler, events, start)
>>>>>>> 106127be

    def test_correct_on_init_pilot_signals(self):
        np.testing.assert_allclose(self.simulator.pilot_signals,
            np.zeros((len(self.simulator.network.station_ids), self.simulator.event_queue.get_last_timestamp() + 1)))

    def test_correct_on_init_charging_rates(self):
        np.testing.assert_allclose(self.simulator.charging_rates,
            np.zeros((len(self.simulator.network.station_ids), self.simulator.event_queue.get_last_timestamp() + 1)))

    def test_correct_on_init_scheduler_data(self):
        self.assertIsInstance(self.simulator.scheduler, BaseAlgorithm)
        self.assertIsInstance(self.scheduler.interface, Interface)
        self.assertIsNone(self.simulator.max_recompute)

    def test_update_schedules_not_in_network(self):
        new_schedule = {'PS-001' : [24, 16], 'PS-004' : [16, 24]}
        with self.assertRaises(KeyError):
            self.simulator._update_schedules(new_schedule)

    def test_update_schedules_valid_schedule(self):
        new_schedule = {'PS-001' : [24, 16], 'PS-002' : [16, 24]}
        self.simulator._update_schedules(new_schedule)
        np.testing.assert_allclose(self.simulator.pilot_signals[:, :2], np.array([[24, 16], [16, 24], [0, 0]]))

    def test_index_of_evse_error(self):
        with self.assertRaises(KeyError):
            _ = self.simulator.index_of_evse('PS-004')

    def test_index_of_evse(self):
        idx = self.simulator.index_of_evse('PS-002')
        self.assertEqual(idx, 1)

    def test_pilot_signals_as_df(self):
        self.simulator.pilot_signals = np.array([[1, 2], [3, 4], [5, 6]])
        outframe = self.simulator.pilot_signals_as_df()
        pd.testing.assert_frame_equal(outframe,
            pd.DataFrame(np.array([[1, 3, 5], [2, 4, 6]]),
                columns=['PS-001', 'PS-002', 'PS-003']))

    def test_charging_rates_as_df(self):
        self.simulator.charging_rates = np.array([[1.1, 2.1], [3.1, 4.1], [5.1, 6.1]])
        outframe = self.simulator.charging_rates_as_df()
        pd.testing.assert_frame_equal(outframe,
            pd.DataFrame(np.array([[1.1, 3.1, 5.1], [2.1, 4.1, 6.1]]),
                columns=['PS-001', 'PS-002', 'PS-003']))

    def test_update_scheduler(self):
        new_scheduler = UncontrolledCharging()
        self.assertIsNone(new_scheduler._interface)
        self.simulator.update_scheduler(new_scheduler)
        self.assertIsInstance(self.simulator.scheduler, UncontrolledCharging)
        self.assertIsInstance(new_scheduler.interface, Interface)
        self.assertEqual(self.simulator.max_recompute, 1)


class TestSimulatorWarnings(TestCase):
    def test_update_schedules_infeasible_schedule(self):
        network = ChargingNetwork()
        network.register_evse(EVSE('PS-001'), 240, 0)
        network.register_evse(EVSE('PS-004'), 240, 0)
        network.register_evse(EVSE('PS-003'), 240, 0)
        network.register_evse(EVSE('PS-002'), 240, 0)
        network.register_evse(EVSE('PS-006'), 240, 0)
        curr_dict1 = {'PS-001' : 0.25, 'PS-002' : 0.50, 'PS-003' : -0.25}
        current1 = Current(curr_dict1)
        curr_dict2 = {'PS-006' : 0.30, 'PS-004' : -0.60, 'PS-002' : 0.50}
        current2 = Current(curr_dict2)
        network.add_constraint(current1, 50, name='first_constraint')
        network.add_constraint(current2, 10)
        start = Mock(datetime)
        scheduler = create_autospec(BaseAlgorithm)
        scheduler.max_recompute = None
        events = EventQueue(events=[Event(1), Event(2)])
        simulator = Simulator(network, scheduler, events, start)

        bad_schedule = {'PS-001': [200, 0, 160, 0 ],
                        'PS-004': [0,   0, 0,   0 ],
                        'PS-003': [0,   0, 0,   0 ],
                        'PS-002': [0,   0, 26,  0 ],
                        'PS-006': [0,   0, 0,   40]}
        with self.assertWarnsRegex(
                UserWarning,
                r'Invalid schedule provided at iteration 0. '
                r'Max violation is 2.9999\d+? A on _const_1 at time index 2.'):
            simulator._update_schedules(bad_schedule)<|MERGE_RESOLUTION|>--- conflicted
+++ resolved
@@ -25,8 +25,7 @@
         self.scheduler = BaseAlgorithm()
         self.scheduler.max_recompute = None
         events = EventQueue(events=[Event(1), Event(2)])
-<<<<<<< HEAD
-        self.simulator = Simulator(network, scheduler, events, start)
+        self.simulator = Simulator(network, self.scheduler, events, start)
         self.simulator_no_schedule = Simulator(network, None, events, start)
 
     def test_no_schedule_init(self):
@@ -35,9 +34,6 @@
     def test_no_schedule_error(self):
         with self.assertRaises(TypeError):
             self.simulator_no_schedule.run()
-=======
-        self.simulator = Simulator(network, self.scheduler, events, start)
->>>>>>> 106127be
 
     def test_correct_on_init_pilot_signals(self):
         np.testing.assert_allclose(self.simulator.pilot_signals,
