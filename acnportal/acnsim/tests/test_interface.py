--- conflicted
+++ resolved
@@ -43,15 +43,10 @@
                 {'PS-001' : [1, 2], 'PS-002' : [3, 4, 5], 'PS-003' : [4, 5]})
 
     def test_is_feasible(self):
-<<<<<<< HEAD
-        self.simulator.network = create_autospec(ChargingNetwork)
-        self.simulator.network.station_ids = ['PS-002', 'PS-001', 'PS-003']
-=======
         # Mock network's is_feasible function to check its call signature later
         self.network.is_feasible = create_autospec(self.network.is_feasible)
->>>>>>> be86503f
         _ = self.interface.is_feasible({'PS-001' : [1, 2], 'PS-002' : [4, 5]})
-        network_is_feasible_args = self.interface._simulator.network.is_feasible.call_args
+        network_is_feasible_args = self.network.is_feasible.call_args
         # Check that the call to the network's is_feasible method has the correct arguments
         np.testing.assert_allclose(network_is_feasible_args[0][0], np.array([[1, 2], [0, 0], [4, 5]]))
         # Network's is_feasible method has its second argument (linear) defaulting to False. Check this is the case.
